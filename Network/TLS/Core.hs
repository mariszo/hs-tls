{-# OPTIONS_HADDOCK hide #-}
-- |
-- Module      : Network.TLS.Core
-- License     : BSD-style
-- Maintainer  : Vincent Hanquez <vincent@snarc.org>
-- Stability   : experimental
-- Portability : unknown
--
module Network.TLS.Core
	(
	-- * Context configuration
	  TLSParams(..)
	, TLSLogging(..)
	, Measurement(..)
	, TLSCertificateUsage(..)
	, TLSCertificateRejectReason(..)
	, defaultLogging
	, defaultParams

	-- * Context object
	, TLSCtx
	, ctxConnection
	, ctxEOF

	-- * Internal packet sending and receiving
	, sendPacket
	, recvPacket

	-- * Creating a context
	, client
	, clientWith
	, server
	, serverWith

	-- * Initialisation and Termination of context
	, bye
	, handshake

	-- * High level API
	, sendData
	, recvData
	) where

import Network.TLS.Struct
import Network.TLS.Record
import Network.TLS.Cipher
import Network.TLS.Compression
import Network.TLS.Crypto
import Network.TLS.Packet
import Network.TLS.State
import Network.TLS.Sending
import Network.TLS.Receiving
import Network.TLS.Measurement
import Data.Maybe
import Data.Certificate.X509
import Data.List (intersect, intercalate, find)
import qualified Data.ByteString as B
import qualified Data.ByteString.Lazy as L

import Crypto.Random
import Control.Applicative ((<$>))
import Control.Concurrent.MVar
import Control.Monad.State
import Control.Exception (throwIO, Exception(), onException, fromException, catch)
import Data.IORef
import System.IO (Handle, hSetBuffering, BufferMode(..), hFlush)
import System.IO.Error (mkIOError, eofErrorType)
import Prelude hiding (catch)

data TLSLogging = TLSLogging
	{ loggingPacketSent :: String -> IO ()
	, loggingPacketRecv :: String -> IO ()
	, loggingIOSent     :: Bytes -> IO ()
	, loggingIORecv     :: Header -> Bytes -> IO ()
	}

-- | Certificate and Chain rejection reason
data TLSCertificateRejectReason =
	  CertificateRejectExpired
	| CertificateRejectRevoked
	| CertificateRejectUnknownCA
	| CertificateRejectOther String
	deriving (Show,Eq)

-- | Certificate Usage callback possible returns values.
data TLSCertificateUsage =
	  CertificateUsageAccept                            -- ^ usage of certificate accepted
	| CertificateUsageReject TLSCertificateRejectReason -- ^ usage of certificate rejected
	deriving (Show,Eq)

data TLSParams = TLSParams
	{ pConnectVersion    :: Version             -- ^ version to use on client connection.
	, pAllowedVersions   :: [Version]           -- ^ allowed versions that we can use.
	, pCiphers           :: [Cipher]            -- ^ all ciphers supported ordered by priority.
	, pCompressions      :: [Compression]       -- ^ all compression supported ordered by priority.
	, pWantClientCert    :: Bool                -- ^ request a certificate from client.
	                                            -- use by server only.
	, pUseSecureRenegotiation :: Bool           -- notify that we want to use secure renegotation
	, pCertificates      :: [(X509, Maybe PrivateKey)] -- ^ the cert chain for this context with the associated keys if any.
	, pLogging           :: TLSLogging          -- ^ callback for logging
	, onHandshake        :: Measurement -> IO Bool -- ^ callback on a beggining of handshake
	, onCertificatesRecv :: [X509] -> IO TLSCertificateUsage -- ^ callback to verify received cert chain.
	}

defaultLogging :: TLSLogging
defaultLogging = TLSLogging
	{ loggingPacketSent = (\_ -> return ())
	, loggingPacketRecv = (\_ -> return ())
	, loggingIOSent     = (\_ -> return ())
	, loggingIORecv     = (\_ _ -> return ())
	}

defaultParams :: TLSParams
defaultParams = TLSParams
	{ pConnectVersion         = TLS10
	, pAllowedVersions        = [TLS10,TLS11,TLS12]
	, pCiphers                = []
	, pCompressions           = [nullCompression]
	, pWantClientCert         = False
	, pUseSecureRenegotiation = True
	, pCertificates           = []
	, pLogging                = defaultLogging
	, onHandshake             = (\_ -> return True)
	, onCertificatesRecv      = (\_ -> return CertificateUsageAccept)
	}

instance Show TLSParams where
	show p = "TLSParams { " ++ (intercalate "," $ map (\(k,v) -> k ++ "=" ++ v)
		[ ("connectVersion", show $ pConnectVersion p)
		, ("allowedVersions", show $ pAllowedVersions p)
		, ("ciphers", show $ pCiphers p)
		, ("compressions", show $ pCompressions p)
		, ("want-client-cert", show $ pWantClientCert p)
		, ("certificates", show $ length $ pCertificates p)
		]) ++ " }"

-- | A TLS Context is a handle augmented by tls specific state and parameters
data TLSCtx a = TLSCtx
	{ ctxConnection      :: a             -- ^ return the connection object associated with this context
	, ctxParams          :: TLSParams
	, ctxState           :: MVar TLSState
	, ctxMeasurement     :: IORef Measurement
	, ctxEOF_            :: IORef Bool    -- ^ is the handle has EOFed or not.
	, ctxConnectionFlush :: IO ()
	, ctxConnectionSend  :: Bytes -> IO ()
	, ctxConnectionRecv  :: Int -> IO Bytes
	}

updateMeasure :: MonadIO m => TLSCtx c -> (Measurement -> Measurement) -> m ()
updateMeasure ctx f = liftIO $ modifyIORef (ctxMeasurement ctx) f

withMeasure :: MonadIO m => TLSCtx c -> (Measurement -> IO a) -> m a
withMeasure ctx f = liftIO (readIORef (ctxMeasurement ctx) >>= f)

connectionFlush :: TLSCtx c -> IO ()
connectionFlush c = ctxConnectionFlush c

connectionSend :: TLSCtx c -> Bytes -> IO ()
connectionSend c b = updateMeasure c (addBytesSent $ B.length b) >> (ctxConnectionSend c) b

connectionRecv :: TLSCtx c -> Int -> IO Bytes
connectionRecv c sz = updateMeasure c (addBytesReceived sz) >> (ctxConnectionRecv c) sz

ctxEOF :: MonadIO m => TLSCtx a -> m Bool
ctxEOF ctx = liftIO (readIORef $ ctxEOF_ ctx)

throwCore :: (MonadIO m, Exception e) => e -> m a
throwCore = liftIO . throwIO

newCtxWith :: c -> IO () -> (Bytes -> IO ()) -> (Int -> IO Bytes) -> TLSParams -> TLSState -> IO (TLSCtx c)
newCtxWith c flushF sendF recvF params st = do
	stvar <- newMVar st
	eof   <- newIORef False
	stats <- newIORef newMeasurement
	return $ TLSCtx
		{ ctxConnection  = c
		, ctxParams      = params
		, ctxState       = stvar
		, ctxMeasurement = stats
		, ctxEOF_        = eof
		, ctxConnectionFlush = flushF
		, ctxConnectionSend  = sendF
		, ctxConnectionRecv  = recvF
		}

newCtx :: Handle -> TLSParams -> TLSState -> IO (TLSCtx Handle)
newCtx handle params st = do
	hSetBuffering handle NoBuffering
	newCtxWith handle (hFlush handle) (B.hPut handle) (B.hGet handle) params st

ctxLogging :: TLSCtx a -> TLSLogging
ctxLogging = pLogging . ctxParams

usingState :: MonadIO m => TLSCtx c -> TLSSt a -> m (Either TLSError a)
usingState ctx f = liftIO (takeMVar mvar) >>= \st -> liftIO $ onException (execAndStore st) (putMVar mvar st)
	where
		mvar = ctxState ctx
		execAndStore st = do
			let (a, newst) = runTLSState f st
			putMVar mvar newst
			return a

usingState_ :: MonadIO m => TLSCtx c -> TLSSt a -> m a
usingState_ ctx f = do
	ret <- usingState ctx f
	case ret of
		Left err -> throwCore err
		Right r  -> return r

getStateRNG :: MonadIO m => TLSCtx c -> Int -> m Bytes
getStateRNG ctx n = usingState_ ctx (genTLSRandom n)

errorToAlert :: TLSError -> Packet
errorToAlert (Error_Protocol (_, _, ad)) = Alert [(AlertLevel_Fatal, ad)]
errorToAlert _                           = Alert [(AlertLevel_Fatal, InternalError)]

setEOF :: MonadIO m => TLSCtx c -> m ()
setEOF ctx = liftIO $ writeIORef (ctxEOF_ ctx) True

readExact :: MonadIO m => TLSCtx c -> Int -> m Bytes
readExact ctx sz = do
	hdrbs <- liftIO $ connectionRecv ctx sz
	when (B.length hdrbs < sz) $ do
		setEOF ctx
		if B.null hdrbs
			then throwCore Error_EOF
			else throwCore (Error_Packet ("partial packet: expecting " ++ show sz ++ " bytes, got: " ++ (show $B.length hdrbs)))
	return hdrbs

recvRecord :: MonadIO m => TLSCtx c -> m (Either TLSError (Record Plaintext))
recvRecord ctx = readExact ctx 5 >>= either (return . Left) recvLength . decodeHeader
	where recvLength header@(Header _ _ readlen)
		| readlen > 16384 + 2048 = return $ Left $ Error_Protocol ("record exceeding maximum size", True, RecordOverflow)
		| otherwise              = do
			content <- readExact ctx (fromIntegral readlen)
			liftIO $ (loggingIORecv $ ctxLogging ctx) header content
			usingState ctx $ disengageRecord $ rawToRecord header (fragmentCiphertext content)


-- | receive one packet from the context that contains 1 or
-- many messages (many only in case of handshake). if will returns a
-- TLSError if the packet is unexpected or malformed
recvPacket :: MonadIO m => TLSCtx c -> m (Either TLSError Packet)
recvPacket ctx = do
<<<<<<< HEAD
	hdrbs <- readExact ctx 5
	case decodeHeader hdrbs of
		Left err                          -> return $ Left err
		Right header@(Header _ _ readlen) ->
			if readlen > (16384 + 2048)
				then return $ Left $ Error_Protocol ("record exceeding maximum size",True, RecordOverflow)
				else recvLength header readlen
	where recvLength header readlen = do
		content <- readExact ctx (fromIntegral readlen)
		liftIO $ (loggingIORecv $ ctxLogging ctx) header content
		pkt <- usingState ctx $ readPacket $ rawToRecord header (fragmentCiphertext content)
		case pkt of
			Right p -> liftIO $ (loggingPacketRecv $ ctxLogging ctx) $ show p
			_       -> return ()
		return pkt
=======
	erecord <- recvRecord ctx
	case erecord of
		Left err     -> return $ Left err
		Right record -> do
			pkt <- usingState ctx $ processPacket record
			case pkt of
				Right p -> liftIO $ (loggingPacketRecv $ ctxLogging ctx) $ show p
				_       -> return ()
			return pkt
>>>>>>> bda86277

recvPacketHandshake :: MonadIO m => TLSCtx c -> m [Handshake]
recvPacketHandshake ctx = do
	pkts <- recvPacket ctx
	case pkts of
		Right (Handshake l) -> return l
		Right x             -> fail ("unexpected type received. expecting handshake and got: " ++ show x)
		Left err            -> throwCore err

<<<<<<< HEAD
recvPacketSuccess :: MonadIO m => TLSCtx c -> m ()
recvPacketSuccess ctx = do
	pkt <- recvPacket ctx
	case pkt of
		Left err -> throwCore err
		Right _  -> return ()
=======
data RecvState m =
	  RecvStateNext (Packet -> m (RecvState m))
	| RecvStateHandshake (Handshake -> m (RecvState m))
	| RecvStateDone

runRecvState :: MonadIO m => TLSCtx a -> RecvState m -> m ()
runRecvState _   (RecvStateDone)   = return ()
runRecvState ctx (RecvStateNext f) = recvPacket ctx >>= either throwCore f >>= runRecvState ctx
runRecvState ctx iniState          = recvPacketHandshake ctx >>= loop iniState >>= runRecvState ctx
	where
		loop :: MonadIO m => RecvState m -> [Handshake] -> m (RecvState m)
		loop recvState []                  = return recvState
		loop (RecvStateHandshake f) (x:xs) = do
			nstate <- f x
			usingState_ ctx $ processHandshake x
			loop nstate xs
		loop _                         _   = unexpected "spurious handshake" Nothing

sendChangeCipherAndFinish :: MonadIO m => TLSCtx c -> Bool -> m ()
sendChangeCipherAndFinish ctx isClient = do
	sendPacket ctx ChangeCipherSpec
	liftIO $ connectionFlush ctx
	cf <- usingState_ ctx $ getHandshakeDigest isClient
	sendPacket ctx (Handshake [Finished cf])
	liftIO $ connectionFlush ctx

unexpected :: MonadIO m => String -> Maybe [Char] -> m a
unexpected msg expected = throwCore $ Error_Packet_unexpected msg (maybe "" (" expected: " ++) expected)
>>>>>>> bda86277

-- | Send one packet to the context
sendPacket :: MonadIO m => TLSCtx c -> Packet -> m ()
sendPacket ctx pkt = do
	liftIO $ (loggingPacketSent $ ctxLogging ctx) (show pkt)
	dataToSend <- usingState_ ctx $ writePacket pkt
	liftIO $ (loggingIOSent $ ctxLogging ctx) dataToSend
	liftIO $ connectionSend ctx dataToSend

-- | Create a new Client context with a configuration, a RNG, a generic connection and the connection operation.
clientWith :: (MonadIO m, CryptoRandomGen g) => TLSParams -> g -> c -> IO () -> (Bytes -> IO ()) -> (Int -> IO Bytes) -> m (TLSCtx c)
clientWith params rng connection flushF sendF recvF =
	liftIO $ newCtxWith connection flushF sendF recvF params st
	where st = (newTLSState rng) { stClientContext = True }

-- | Create a new Client context with a configuration, a RNG, and a Handle.
-- It reconfigures the handle buffermode to noBuffering
client :: (MonadIO m, CryptoRandomGen g) => TLSParams -> g -> Handle -> m (TLSCtx Handle)
client params rng handle = liftIO $ newCtx handle params st
	where st = (newTLSState rng) { stClientContext = True }

-- | Create a new Server context with a configuration, a RNG, a generic connection and the connection operation.
serverWith :: (MonadIO m, CryptoRandomGen g) => TLSParams -> g -> c -> IO () -> (Bytes -> IO ()) -> (Int -> IO Bytes) -> m (TLSCtx c)
serverWith params rng connection flushF sendF recvF =
	liftIO $ newCtxWith connection flushF sendF recvF params st
	where st = (newTLSState rng) { stClientContext = False }

-- | Create a new Server context with a configuration, a RNG, and a Handle.
-- It reconfigures the handle buffermode to noBuffering
server :: (MonadIO m, CryptoRandomGen g) => TLSParams -> g -> Handle -> m (TLSCtx Handle)
server params rng handle = liftIO $ newCtx handle params st
	where st = (newTLSState rng) { stClientContext = False }

-- | notify the context that this side wants to close connection.
-- this is important that it is called before closing the handle, otherwise
-- the session might not be resumable (for version < TLS1.2).
--
-- this doesn't actually close the handle
bye :: MonadIO m => TLSCtx c -> m ()
bye ctx = sendPacket ctx $ Alert [(AlertLevel_Warning, CloseNotify)]

-- client part of handshake. send a bunch of handshake of client
-- values intertwined with response from the server.
handshakeClient :: MonadIO m => TLSCtx c -> m ()
handshakeClient ctx = do
<<<<<<< HEAD
	-- Send ClientHello
	crand <- getStateRNG ctx 32 >>= return . ClientRandom
	extensions <- getExtensions
	usingState_ ctx (startHandshakeClient ver crand)
	sendPacket ctx $ Handshake
		[ ClientHello ver crand (Session Nothing) (map cipherID ciphers)
		              (map compressionID compressions) extensions
		]

	recvServerHello

	let useSession = Nothing
	case useSession of
		Nothing -> do
			-- Receive Server information until ServerHelloDone
			whileStatus ctx (/= (StatusHandshake HsStatusServerHelloDone)) $ do
				hss <- recvPacketHandshake ctx
				mapM_ processHandshake hss

			-- Send Certificate if requested. XXX disabled for now.
			certRequested <- return False
			when certRequested (sendPacket ctx $ Handshake [Certificates clientCerts])

			sendClientKeyXchg

			{- maybe send certificateVerify -}
			{- FIXME not implemented yet -}
			sendChangeCipherAndFinish

			-- receive changeCipherSpec & Finished
			recvPacketSuccess ctx >> recvPacketSuccess ctx >> return ()

		Just session -> do
			-- receive changeCipherSpec & Finished
			recvPacketSuccess ctx
			sendChangeCipherAndFinish
=======
	updateMeasure ctx incrementNbHandshakes
	sendClientHello
	recvServerHello
	sendCertificate >> sendClientKeyXchg >> sendCertificateVerify
	sendChangeCipherAndFinish ctx True
	recvChangeCipherAndFinish
	updateMeasure ctx resetBytesCounters
>>>>>>> bda86277

	where
		params       = ctxParams ctx
		ver          = pConnectVersion params
		allowedvers  = pAllowedVersions params
		ciphers      = pCiphers params
		compressions = pCompressions params
		clientCerts  = map fst $ pCertificates params
		getExtensions =
			if pUseSecureRenegotiation params
			then usingState_ ctx (getVerifiedData True) >>= \vd -> return [ (0xff01, encodeExtSecureRenegotiation vd Nothing) ]
			else return []

<<<<<<< HEAD
		sendChangeCipherAndFinish = do
			sendPacket ctx ChangeCipherSpec
			liftIO $ connectionFlush ctx
			cf <- usingState_ ctx $ getHandshakeDigest True
			sendPacket ctx (Handshake [Finished cf])
			liftIO $ connectionFlush ctx

		recvServerHello = do
			hss <- recvPacketHandshake ctx
			case hss of
				(sh:l) -> do
					processServerHello sh
					mapM_ processHandshake l
				_      -> fail "cannot receive empty handshake"

=======
		sendClientHello = do
			crand <- getStateRNG ctx 32 >>= return . ClientRandom
			extensions <- getExtensions
			usingState_ ctx (startHandshakeClient ver crand)
			sendPacket ctx $ Handshake
				[ ClientHello ver crand (Session Nothing) (map cipherID ciphers)
					      (map compressionID compressions) extensions
				]

		recvChangeCipherAndFinish = runRecvState ctx (RecvStateNext expectChangeCipher)
			where
				expectChangeCipher ChangeCipherSpec = return $ RecvStateHandshake expectFinish
				expectChangeCipher p                = unexpected (show p) (Just "change cipher")
				expectFinish (Finished _) = return RecvStateDone
				expectFinish p            = unexpected (show p) (Just "Handshake Finished")

		sendCertificate = do
			-- Send Certificate if requested. XXX disabled for now.
			certRequested <- return False
			when certRequested (sendPacket ctx $ Handshake [Certificates clientCerts])

		sendCertificateVerify =
			{- maybe send certificateVerify -}
			{- FIXME not implemented yet -}
			return ()

		recvServerHello = runRecvState ctx (RecvStateHandshake processServerHello)

		processServerHello :: MonadIO m => Handshake -> m (RecvState m)
>>>>>>> bda86277
		processServerHello (ServerHello rver _ _ cipher _ _) = do
			when (rver == SSL2) $ throwCore $ Error_Protocol ("ssl2 is not supported", True, ProtocolVersion)
			case find ((==) rver) allowedvers of
				Nothing -> throwCore $ Error_Protocol ("version " ++ show ver ++ "is not supported", True, ProtocolVersion)
				Just _  -> usingState_ ctx $ setVersion ver
			case find ((==) cipher . cipherID) ciphers of
				Nothing -> throwCore $ Error_Protocol ("no cipher in common with the server", True, HandshakeFailure)
				Just c  -> usingState_ ctx $ setCipher c
<<<<<<< HEAD
		processServerHello _ = error "expecting server hello"
=======
			return $ RecvStateHandshake processCertificate
		processServerHello p = unexpected (show p) (Just "server hello")
>>>>>>> bda86277

		processCertificate :: MonadIO m => Handshake -> m (RecvState m)
		processCertificate (Certificates certs) = do
			let cb = onCertificatesRecv $ params
			usage <- liftIO $ cb certs
			case usage of
				CertificateUsageAccept        -> return ()
				CertificateUsageReject reason -> certificateRejected reason
			return $ RecvStateHandshake processServerKeyExchange
		processCertificate p = processServerKeyExchange p

		processServerKeyExchange :: MonadIO m => Handshake -> m (RecvState m)
		processServerKeyExchange (ServerKeyXchg _) = return $ RecvStateHandshake processCertificateRequest
		processServerKeyExchange p                 = processCertificateRequest p

		processCertificateRequest (CertRequest _ _ _) = do
			--modify (\sc -> sc { scCertRequested = True })
			return $ RecvStateHandshake processServerHelloDone
		processCertificateRequest p = processServerHelloDone p

		processServerHelloDone ServerHelloDone = return RecvStateDone
		processServerHelloDone p = unexpected (show p) (Just "server hello data")

		sendClientKeyXchg = do
			encryptedPreMaster <- usingState_ ctx $ do
				xver       <- stVersion <$> get
				prerand    <- genTLSRandom 46
				let premaster = encodePreMasterSecret xver prerand
				setMasterSecret premaster
				encryptRSA premaster
			sendPacket ctx $ Handshake [ClientKeyXchg encryptedPreMaster]

		-- on certificate reject, throw an exception with the proper protocol alert error.
		certificateRejected CertificateRejectRevoked =
			throwCore $ Error_Protocol ("certificate is revoked", True, CertificateRevoked)
		certificateRejected CertificateRejectExpired =
			throwCore $ Error_Protocol ("certificate has expired", True, CertificateExpired)
		certificateRejected CertificateRejectUnknownCA =
			throwCore $ Error_Protocol ("certificate has unknown CA", True, UnknownCa)
		certificateRejected (CertificateRejectOther s) =
			throwCore $ Error_Protocol ("certificate rejected: " ++ s, True, CertificateUnknown)

handshakeServerWith :: MonadIO m => TLSCtx c -> Handshake -> m ()
handshakeServerWith ctx clientHello@(ClientHello ver _ _ ciphers compressions _) = do
	-- check if policy allow this new handshake to happens
	handshakeAuthorized <- withMeasure ctx (onHandshake $ ctxParams ctx)
	unless handshakeAuthorized (throwCore $ Error_HandshakePolicy "server: handshake denied")
	updateMeasure ctx incrementNbHandshakes

	-- Handle Client hello
	usingState_ ctx $ processHandshake clientHello
	when (ver == SSL2) $ throwCore $ Error_Protocol ("ssl2 is not supported", True, ProtocolVersion)
	when (not $ elem ver (pAllowedVersions params)) $
		throwCore $ Error_Protocol ("version " ++ show ver ++ "is not supported", True, ProtocolVersion)
	when (commonCiphers == []) $
		throwCore $ Error_Protocol ("no cipher in common with the client", True, HandshakeFailure)
	when (null commonCompressions) $
		throwCore $ Error_Protocol ("no compression in common with the client", True, HandshakeFailure)
	usingState_ ctx $ modify (\st -> st
		{ stVersion     = ver
		, stCipher      = Just usedCipher
		, stCompression = usedCompression
		})

	let useSession = Nothing

<<<<<<< HEAD
	-- send Server Data until ServerHelloDone
	case useSession of
		Nothing -> do
			handshakeSendServerData
			liftIO $ connectionFlush ctx

			-- Receive client info until client Finished.
			whileStatus ctx (/= (StatusHandshake HsStatusClientFinished)) (recvPacketSuccess ctx)

			sendPacket ctx ChangeCipherSpec
			sendFinish
			liftIO $ connectionFlush ctx
		Just session -> do
			serverhello <- makeServerHello session
			sendPacket ctx $ Handshake [serverhello]
			sendPacket ctx ChangeCipherSpec
			sendFinish
			liftIO $ connectionFlush ctx
			-- receive changeCipherSpec & Finished
			recvPacket ctx >> recvPacketSuccess ctx
=======
	-- Receive client info until client Finished.
	recvClientData
	sendChangeCipherAndFinish ctx False

	updateMeasure ctx resetBytesCounters
>>>>>>> bda86277
	return ()
	where
		params             = ctxParams ctx
		commonCiphers      = intersect ciphers (map cipherID $ pCiphers params)
		usedCipher         = fromJust $ find (\c -> cipherID c == head commonCiphers) (pCiphers params)
		commonCompressions = compressionIntersectID (pCompressions params) compressions
		usedCompression    = head commonCompressions
		srvCerts           = map fst $ pCertificates params
		privKeys           = map snd $ pCertificates params
		needKeyXchg        = cipherExchangeNeedMoreData $ cipherKeyExchange usedCipher

<<<<<<< HEAD
		sendFinish = do
			cf <- usingState_ ctx $ getHandshakeDigest False
			sendPacket ctx (Handshake [Finished cf])
=======
		---
		recvClientData = runRecvState ctx (RecvStateHandshake $ processClientCertificate)

		processClientCertificate (Certificates _) = return $ RecvStateHandshake processClientKeyExchange
		processClientCertificate p = processClientKeyExchange p

		processClientKeyExchange (ClientKeyXchg _) = return $ RecvStateNext processCertificateVerify
		processClientKeyExchange p                 = unexpected (show p) (Just "client key exchange")

		processCertificateVerify (Handshake [CertVerify _]) = return $ RecvStateNext expectChangeCipher
		processCertificateVerify p = expectChangeCipher p

		expectChangeCipher ChangeCipherSpec = return $ RecvStateHandshake expectFinish
		expectChangeCipher p                = unexpected (show p) (Just "change cipher")

		expectFinish (Finished _) = return RecvStateDone
		expectFinish p            = unexpected (show p) (Just "Handshake Finished")
		---

		handshakeSendServerData = do
			srand <- getStateRNG ctx 32 >>= return . ServerRandom
>>>>>>> bda86277

		makeServerHello session = do
			srand <- getStateRNG ctx 32 >>= return . ServerRandom
			case privKeys of
				(Just privkey : _) -> usingState_ ctx $ setPrivateKey privkey
				_                  -> return () -- return a sensible error

			-- in TLS12, we need to check as well the certificates we are sending if they have in the extension
			-- the necessary bits set.

			secReneg   <- usingState_ ctx getSecureRenegotiation
			extensions <- if secReneg
				then do
					vf <- usingState_ ctx $ do
						cvf <- getVerifiedData True
						svf <- getVerifiedData False
						return $ encodeExtSecureRenegotiation cvf (Just svf)
					return [ (0xff01, vf) ]
				else return []
			usingState_ ctx (setVersion ver >> setServerRandom srand)
			return $ ServerHello ver srand (Session session) (cipherID usedCipher)
			                               (compressionID usedCompression) extensions

		handshakeSendServerData = do
			serverhello <- makeServerHello Nothing
			-- send ServerHello & Certificate & ServerKeyXchg & CertReq
			sendPacket ctx $ Handshake [ serverhello, Certificates srvCerts ]
			when needKeyXchg $ do
				let skg = SKX_RSA Nothing
				sendPacket ctx (Handshake [ServerKeyXchg skg])
			-- FIXME we don't do this on a Anonymous server
			when (pWantClientCert params) $ do
				let certTypes = [ CertificateType_RSA_Sign ]
				let creq = CertRequest certTypes Nothing [0,0,0]
				sendPacket ctx (Handshake [creq])
			-- Send HelloDone
			sendPacket ctx (Handshake [ServerHelloDone])

handshakeServerWith _ _ = fail "unexpected handshake type received. expecting client hello"

-- after receiving a client hello, we need to redo a handshake
handshakeServer :: MonadIO m => TLSCtx c -> m ()
handshakeServer ctx = do
	hss <- recvPacketHandshake ctx
	case hss of
		[ch] -> handshakeServerWith ctx ch
		_    -> fail ("unexpected handshake received, excepting client hello and received " ++ show hss)

-- | Handshake for a new TLS connection
-- This is to be called at the beginning of a connection, and during renegociation
handshake :: MonadIO m => TLSCtx c -> m Bool
handshake ctx = do
	cc <- usingState_ ctx (stClientContext <$> get)
	liftIO $ handleException $ if cc then handshakeClient ctx else handshakeServer ctx
	where
		handleException f = catch (f >> return True) (\e -> handler e >> return False)
		handler e = case fromException e of
			Just err -> sendPacket ctx (errorToAlert err)
			Nothing  -> sendPacket ctx (errorToAlert $ Error_Misc $ show e)

-- | sendData sends a bunch of data.
-- It will automatically chunk data to acceptable packet size
sendData :: MonadIO m => TLSCtx c -> L.ByteString -> m ()
sendData ctx dataToSend = do
	eofed <- ctxEOF ctx
	when eofed $ liftIO $ throwIO $ mkIOError eofErrorType "sendData" Nothing Nothing
	mapM_ sendDataChunk (L.toChunks dataToSend)
		where sendDataChunk d = if B.length d > 16384
			then do
				let (sending, remain) = B.splitAt 16384 d
				sendPacket ctx $ AppData sending
				sendDataChunk remain
			else
				sendPacket ctx $ AppData d

-- | recvData get data out of Data packet, and automatically renegociate if
-- a Handshake ClientHello is received
recvData :: MonadIO m => TLSCtx c -> m L.ByteString
recvData ctx = do
	eofed <- ctxEOF ctx
	when eofed $ liftIO $ throwIO $ mkIOError eofErrorType "recvData" Nothing Nothing
	pkt   <- recvPacket ctx
	case pkt of
		-- on server context receiving a client hello == renegociation
		Right (Handshake [ch@(ClientHello _ _ _ _ _ _)]) ->
			handshakeServerWith ctx ch >> recvData ctx
		-- on client context, receiving a hello request == renegociation
		Right (Handshake [HelloRequest]) ->
			handshakeClient ctx >> recvData ctx
		Right (Alert [(AlertLevel_Fatal, _)]) -> do
			setEOF ctx
			return L.empty
		Right (Alert [(AlertLevel_Warning, CloseNotify)]) -> do
			setEOF ctx
			return L.empty
		Right (AppData x) -> return $ L.fromChunks [x]
		Right p           -> error ("error unexpected packet: " ++ show p)
		Left err          -> error ("error received: " ++ show err)<|MERGE_RESOLUTION|>--- conflicted
+++ resolved
@@ -242,23 +242,6 @@
 -- TLSError if the packet is unexpected or malformed
 recvPacket :: MonadIO m => TLSCtx c -> m (Either TLSError Packet)
 recvPacket ctx = do
-<<<<<<< HEAD
-	hdrbs <- readExact ctx 5
-	case decodeHeader hdrbs of
-		Left err                          -> return $ Left err
-		Right header@(Header _ _ readlen) ->
-			if readlen > (16384 + 2048)
-				then return $ Left $ Error_Protocol ("record exceeding maximum size",True, RecordOverflow)
-				else recvLength header readlen
-	where recvLength header readlen = do
-		content <- readExact ctx (fromIntegral readlen)
-		liftIO $ (loggingIORecv $ ctxLogging ctx) header content
-		pkt <- usingState ctx $ readPacket $ rawToRecord header (fragmentCiphertext content)
-		case pkt of
-			Right p -> liftIO $ (loggingPacketRecv $ ctxLogging ctx) $ show p
-			_       -> return ()
-		return pkt
-=======
 	erecord <- recvRecord ctx
 	case erecord of
 		Left err     -> return $ Left err
@@ -268,7 +251,6 @@
 				Right p -> liftIO $ (loggingPacketRecv $ ctxLogging ctx) $ show p
 				_       -> return ()
 			return pkt
->>>>>>> bda86277
 
 recvPacketHandshake :: MonadIO m => TLSCtx c -> m [Handshake]
 recvPacketHandshake ctx = do
@@ -278,14 +260,6 @@
 		Right x             -> fail ("unexpected type received. expecting handshake and got: " ++ show x)
 		Left err            -> throwCore err
 
-<<<<<<< HEAD
-recvPacketSuccess :: MonadIO m => TLSCtx c -> m ()
-recvPacketSuccess ctx = do
-	pkt <- recvPacket ctx
-	case pkt of
-		Left err -> throwCore err
-		Right _  -> return ()
-=======
 data RecvState m =
 	  RecvStateNext (Packet -> m (RecvState m))
 	| RecvStateHandshake (Handshake -> m (RecvState m))
@@ -312,9 +286,16 @@
 	sendPacket ctx (Handshake [Finished cf])
 	liftIO $ connectionFlush ctx
 
+recvChangeCipherAndFinish :: MonadIO m => TLSCtx c -> m ()
+recvChangeCipherAndFinish ctx = runRecvState ctx (RecvStateNext expectChangeCipher)
+	where
+		expectChangeCipher ChangeCipherSpec = return $ RecvStateHandshake expectFinish
+		expectChangeCipher p                = unexpected (show p) (Just "change cipher")
+		expectFinish (Finished _) = return RecvStateDone
+		expectFinish p            = unexpected (show p) (Just "Handshake Finished")
+
 unexpected :: MonadIO m => String -> Maybe [Char] -> m a
 unexpected msg expected = throwCore $ Error_Packet_unexpected msg (maybe "" (" expected: " ++) expected)
->>>>>>> bda86277
 
 -- | Send one packet to the context
 sendPacket :: MonadIO m => TLSCtx c -> Packet -> m ()
@@ -360,52 +341,16 @@
 -- values intertwined with response from the server.
 handshakeClient :: MonadIO m => TLSCtx c -> m ()
 handshakeClient ctx = do
-<<<<<<< HEAD
-	-- Send ClientHello
-	crand <- getStateRNG ctx 32 >>= return . ClientRandom
-	extensions <- getExtensions
-	usingState_ ctx (startHandshakeClient ver crand)
-	sendPacket ctx $ Handshake
-		[ ClientHello ver crand (Session Nothing) (map cipherID ciphers)
-		              (map compressionID compressions) extensions
-		]
-
-	recvServerHello
-
-	let useSession = Nothing
-	case useSession of
-		Nothing -> do
-			-- Receive Server information until ServerHelloDone
-			whileStatus ctx (/= (StatusHandshake HsStatusServerHelloDone)) $ do
-				hss <- recvPacketHandshake ctx
-				mapM_ processHandshake hss
-
-			-- Send Certificate if requested. XXX disabled for now.
-			certRequested <- return False
-			when certRequested (sendPacket ctx $ Handshake [Certificates clientCerts])
-
-			sendClientKeyXchg
-
-			{- maybe send certificateVerify -}
-			{- FIXME not implemented yet -}
-			sendChangeCipherAndFinish
-
-			-- receive changeCipherSpec & Finished
-			recvPacketSuccess ctx >> recvPacketSuccess ctx >> return ()
-
-		Just session -> do
-			-- receive changeCipherSpec & Finished
-			recvPacketSuccess ctx
-			sendChangeCipherAndFinish
-=======
 	updateMeasure ctx incrementNbHandshakes
 	sendClientHello
 	recvServerHello
-	sendCertificate >> sendClientKeyXchg >> sendCertificateVerify
-	sendChangeCipherAndFinish ctx True
-	recvChangeCipherAndFinish
+	if False {- usingSession ctx -}
+		then sendChangeCipherAndFinish ctx True
+		else do
+			sendCertificate >> sendClientKeyXchg >> sendCertificateVerify
+			sendChangeCipherAndFinish ctx True
+			recvChangeCipherAndFinish ctx
 	updateMeasure ctx resetBytesCounters
->>>>>>> bda86277
 
 	where
 		params       = ctxParams ctx
@@ -419,23 +364,6 @@
 			then usingState_ ctx (getVerifiedData True) >>= \vd -> return [ (0xff01, encodeExtSecureRenegotiation vd Nothing) ]
 			else return []
 
-<<<<<<< HEAD
-		sendChangeCipherAndFinish = do
-			sendPacket ctx ChangeCipherSpec
-			liftIO $ connectionFlush ctx
-			cf <- usingState_ ctx $ getHandshakeDigest True
-			sendPacket ctx (Handshake [Finished cf])
-			liftIO $ connectionFlush ctx
-
-		recvServerHello = do
-			hss <- recvPacketHandshake ctx
-			case hss of
-				(sh:l) -> do
-					processServerHello sh
-					mapM_ processHandshake l
-				_      -> fail "cannot receive empty handshake"
-
-=======
 		sendClientHello = do
 			crand <- getStateRNG ctx 32 >>= return . ClientRandom
 			extensions <- getExtensions
@@ -445,12 +373,10 @@
 					      (map compressionID compressions) extensions
 				]
 
-		recvChangeCipherAndFinish = runRecvState ctx (RecvStateNext expectChangeCipher)
-			where
-				expectChangeCipher ChangeCipherSpec = return $ RecvStateHandshake expectFinish
-				expectChangeCipher p                = unexpected (show p) (Just "change cipher")
-				expectFinish (Finished _) = return RecvStateDone
-				expectFinish p            = unexpected (show p) (Just "Handshake Finished")
+		expectChangeCipher ChangeCipherSpec = return $ RecvStateHandshake expectFinish
+		expectChangeCipher p                = unexpected (show p) (Just "change cipher")
+		expectFinish (Finished _) = return RecvStateDone
+		expectFinish p            = unexpected (show p) (Just "Handshake Finished")
 
 		sendCertificate = do
 			-- Send Certificate if requested. XXX disabled for now.
@@ -465,7 +391,6 @@
 		recvServerHello = runRecvState ctx (RecvStateHandshake processServerHello)
 
 		processServerHello :: MonadIO m => Handshake -> m (RecvState m)
->>>>>>> bda86277
 		processServerHello (ServerHello rver _ _ cipher _ _) = do
 			when (rver == SSL2) $ throwCore $ Error_Protocol ("ssl2 is not supported", True, ProtocolVersion)
 			case find ((==) rver) allowedvers of
@@ -474,12 +399,12 @@
 			case find ((==) cipher . cipherID) ciphers of
 				Nothing -> throwCore $ Error_Protocol ("no cipher in common with the server", True, HandshakeFailure)
 				Just c  -> usingState_ ctx $ setCipher c
-<<<<<<< HEAD
-		processServerHello _ = error "expecting server hello"
-=======
-			return $ RecvStateHandshake processCertificate
+
+			let useSession = Nothing
+			case useSession of
+				Nothing      -> return $ RecvStateHandshake processCertificate
+				Just session -> return $ RecvStateNext expectChangeCipher
 		processServerHello p = unexpected (show p) (Just "server hello")
->>>>>>> bda86277
 
 		processCertificate :: MonadIO m => Handshake -> m (RecvState m)
 		processCertificate (Certificates certs) = do
@@ -545,35 +470,20 @@
 		})
 
 	let useSession = Nothing
-
-<<<<<<< HEAD
-	-- send Server Data until ServerHelloDone
 	case useSession of
 		Nothing -> do
 			handshakeSendServerData
 			liftIO $ connectionFlush ctx
 
 			-- Receive client info until client Finished.
-			whileStatus ctx (/= (StatusHandshake HsStatusClientFinished)) (recvPacketSuccess ctx)
-
-			sendPacket ctx ChangeCipherSpec
-			sendFinish
-			liftIO $ connectionFlush ctx
+			recvClientData
+			sendChangeCipherAndFinish ctx False
 		Just session -> do
 			serverhello <- makeServerHello session
 			sendPacket ctx $ Handshake [serverhello]
-			sendPacket ctx ChangeCipherSpec
-			sendFinish
-			liftIO $ connectionFlush ctx
-			-- receive changeCipherSpec & Finished
-			recvPacket ctx >> recvPacketSuccess ctx
-=======
-	-- Receive client info until client Finished.
-	recvClientData
-	sendChangeCipherAndFinish ctx False
-
+			sendChangeCipherAndFinish ctx False
+			recvChangeCipherAndFinish ctx
 	updateMeasure ctx resetBytesCounters
->>>>>>> bda86277
 	return ()
 	where
 		params             = ctxParams ctx
@@ -585,11 +495,6 @@
 		privKeys           = map snd $ pCertificates params
 		needKeyXchg        = cipherExchangeNeedMoreData $ cipherKeyExchange usedCipher
 
-<<<<<<< HEAD
-		sendFinish = do
-			cf <- usingState_ ctx $ getHandshakeDigest False
-			sendPacket ctx (Handshake [Finished cf])
-=======
 		---
 		recvClientData = runRecvState ctx (RecvStateHandshake $ processClientCertificate)
 
@@ -608,10 +513,6 @@
 		expectFinish (Finished _) = return RecvStateDone
 		expectFinish p            = unexpected (show p) (Just "Handshake Finished")
 		---
-
-		handshakeSendServerData = do
-			srand <- getStateRNG ctx 32 >>= return . ServerRandom
->>>>>>> bda86277
 
 		makeServerHello session = do
 			srand <- getStateRNG ctx 32 >>= return . ServerRandom
@@ -621,7 +522,6 @@
 
 			-- in TLS12, we need to check as well the certificates we are sending if they have in the extension
 			-- the necessary bits set.
-
 			secReneg   <- usingState_ ctx getSecureRenegotiation
 			extensions <- if secReneg
 				then do
